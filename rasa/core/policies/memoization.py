import zlib

import base64
import json
import logging
import os
from pathlib import Path

from tqdm import tqdm
from typing import Optional, Any, Dict, List, Text, Union

import rasa.utils.io
import rasa.shared.utils.io
from rasa.constants import DOCS_URL_POLICIES
from rasa.core.domain import Domain, State
from rasa.core.events import ActionExecuted
from rasa.core.featurizers.tracker_featurizers import (
    TrackerFeaturizer,
    MaxHistoryTrackerFeaturizer,
)
from rasa.core.interpreter import NaturalLanguageInterpreter
from rasa.core.policies.policy import Policy
from rasa.core.trackers import DialogueStateTracker
from rasa.core.training.generator import TrackerWithCachedStates
from rasa.utils.common import is_logging_disabled
from rasa.core.constants import MEMOIZATION_POLICY_PRIORITY

logger = logging.getLogger(__name__)

# temporary constants to support back compatibility
MAX_HISTORY_NOT_SET = -1
OLD_DEFAULT_MAX_HISTORY = 5


class MemoizationPolicy(Policy):
    """The policy that remembers exact examples of
    `max_history` turns from training stories.

    Since `slots` that are set some time in the past are
    preserved in all future feature vectors until they are set
    to None, this policy implicitly remembers and most importantly
    recalls examples in the context of the current dialogue
    longer than `max_history`.

    This policy is not supposed to be the only policy in an ensemble,
    it is optimized for precision and not recall.
    It should get a 100% precision because it emits probabilities of 1.1
    along it's predictions, which makes every mistake fatal as
    no other policy can overrule it.

    If it is needed to recall turns from training dialogues where
    some slots might not be set during prediction time, and there are
    training stories for this, use AugmentedMemoizationPolicy.
    """

    ENABLE_FEATURE_STRING_COMPRESSION = True

    SUPPORTS_ONLINE_TRAINING = True

    USE_NLU_CONFIDENCE_AS_SCORE = False

    @staticmethod
    def _standard_featurizer(
        max_history: Optional[int] = None,
    ) -> MaxHistoryTrackerFeaturizer:
        # Memoization policy always uses MaxHistoryTrackerFeaturizer
        # without state_featurizer
        return MaxHistoryTrackerFeaturizer(
            state_featurizer=None, max_history=max_history
        )

    def __init__(
        self,
        featurizer: Optional[TrackerFeaturizer] = None,
        priority: int = MEMOIZATION_POLICY_PRIORITY,
        max_history: Optional[int] = MAX_HISTORY_NOT_SET,
        lookup: Optional[Dict] = None,
    ) -> None:
        """Initialize the policy.

        Args:
            featurizer: tracker featurizer
            priority: the priority of the policy
            max_history: maximum history to take into account when featurizing trackers
            lookup: a dictionary that stores featurized tracker states and
                predicted actions for them
        """

        if max_history == MAX_HISTORY_NOT_SET:
            max_history = OLD_DEFAULT_MAX_HISTORY  # old default value
            rasa.shared.utils.io.raise_warning(
                f"Please configure the max history in your configuration file, "
                f"currently 'max_history' is set to old default value of "
                f"'{max_history}'. If you want to have infinite max history "
                f"set it to 'None' explicitly. We will change the default value of "
                f"'max_history' in the future to 'None'.",
                DeprecationWarning,
                docs=DOCS_URL_POLICIES,
            )

        if not featurizer:
            featurizer = self._standard_featurizer(max_history)

        super().__init__(featurizer, priority)

        self.max_history = self.featurizer.max_history
        self.lookup = lookup if lookup is not None else {}

    def _create_lookup_from_states(
        self,
        trackers_as_states: List[List[State]],
        trackers_as_actions: List[List[Text]],
    ) -> Dict[Text, Text]:
        """Creates lookup dictionary from the tracker represented as states.

        Args:
            trackers_as_states: representation of the trackers as a list of states
            trackers_as_actions: representation of the trackers as a list of actions

        Returns:
            lookup dictionary
        """

        lookup = {}

        if not trackers_as_states:
            return lookup

<<<<<<< HEAD
        if self.max_history:
            assert len(trackers_as_states[0]) == self.max_history, (
                f"Trying to memorize featurized data with {len(trackers_as_states[0])} "
                f"historic turns. Expected: {self.max_history}"
            )

=======
>>>>>>> 12db4e15
        assert len(trackers_as_actions[0]) == 1, (
            f"The second dimension of trackers_as_action should be 1, "
            f"instead of {len(trackers_as_actions[0])}"
        )

        ambiguous_feature_keys = set()

        pbar = tqdm(
            zip(trackers_as_states, trackers_as_actions),
            desc="Processed actions",
            disable=is_logging_disabled(),
        )
        for states, actions in pbar:
            action = actions[0]

            feature_key = self._create_feature_key(states)
            if not feature_key:
                continue

            if feature_key not in ambiguous_feature_keys:
                if feature_key in lookup.keys():
                    if lookup[feature_key] != action:
                        # delete contradicting example created by
                        # partial history augmentation from memory
                        ambiguous_feature_keys.add(feature_key)
                        del lookup[feature_key]
                else:
                    lookup[feature_key] = action
            pbar.set_postfix({"# examples": "{:d}".format(len(lookup))})

        return lookup

    def _create_feature_key(self, states: List[State]) -> Text:
        from rasa.utils import io

        # we sort keys to make sure that the same states
        # represented as dictionaries have the same json strings
        # quotes are removed for aesthetic reasons
        feature_str = json.dumps(states, sort_keys=True).replace('"', "")
        if self.ENABLE_FEATURE_STRING_COMPRESSION:
            compressed = zlib.compress(bytes(feature_str, io.DEFAULT_ENCODING))
            return base64.b64encode(compressed).decode(io.DEFAULT_ENCODING)
        else:
            return feature_str

    def train(
        self,
        training_trackers: List[TrackerWithCachedStates],
        domain: Domain,
        interpreter: NaturalLanguageInterpreter,
        **kwargs: Any,
    ) -> None:
        # only considers original trackers (no augmented ones)
        training_trackers = [
            t
            for t in training_trackers
            if not hasattr(t, "is_augmented") or not t.is_augmented
        ]
        (
            trackers_as_states,
            trackers_as_actions,
        ) = self.featurizer.training_states_and_actions(training_trackers, domain)
        self.lookup = self._create_lookup_from_states(
            trackers_as_states, trackers_as_actions
        )
        logger.debug(f"Memorized {len(self.lookup)} unique examples.")

    def _recall_states(self, states: List[State]) -> Optional[Text]:
        return self.lookup.get(self._create_feature_key(states))

    def recall(
        self, states: List[State], tracker: DialogueStateTracker, domain: Domain
    ) -> Optional[Text]:
        return self._recall_states(states)

    def _prediction_result(
        self, action_name: Text, tracker: DialogueStateTracker, domain: Domain
    ) -> List[float]:
        result = self._default_predictions(domain)
        if action_name:
            if self.USE_NLU_CONFIDENCE_AS_SCORE:
                # the memoization will use the confidence of NLU on the latest
                # user message to set the confidence of the action
                score = tracker.latest_message.intent.get("confidence", 1.0)
            else:
                score = 1.0

            result[domain.index_for_action(action_name)] = score

        return result

    def predict_action_probabilities(
        self,
        tracker: DialogueStateTracker,
        domain: Domain,
        interpreter: NaturalLanguageInterpreter,
        **kwargs: Any,
    ) -> List[float]:
        result = self._default_predictions(domain)

        tracker_as_states = self.featurizer.prediction_states([tracker], domain)
        states = tracker_as_states[0]
        logger.debug(f"Current tracker state {states}")
        predicted_action_name = self.recall(states, tracker, domain)
        if predicted_action_name is not None:
            logger.debug(f"There is a memorised next action '{predicted_action_name}'")
            result = self._prediction_result(predicted_action_name, tracker, domain)
        else:
            logger.debug("There is no memorised next action")

        return result

    def persist(self, path: Union[Text, Path]) -> None:

        self.featurizer.persist(path)

        memorized_file = Path(path) / "memorized_turns.json"
        data = {
            "priority": self.priority,
            "max_history": self.max_history,
            "lookup": self.lookup,
        }
        rasa.utils.io.create_directory_for_file(memorized_file)
        rasa.utils.io.dump_obj_as_json_to_file(memorized_file, data)

    @classmethod
    def load(cls, path: Union[Text, Path]) -> "MemoizationPolicy":
        featurizer = TrackerFeaturizer.load(path)
        memorized_file = Path(path) / "memorized_turns.json"
        if memorized_file.is_file():
            data = json.loads(rasa.utils.io.read_file(memorized_file))
            return cls(
                featurizer=featurizer, priority=data["priority"], lookup=data["lookup"]
            )

        logger.info(
            f"Couldn't load memoization for policy. "
            f"File '{memorized_file}' doesn't exist. Falling back to empty "
            f"turn memory."
        )
        return cls()


class AugmentedMemoizationPolicy(MemoizationPolicy):
    """The policy that remembers examples from training stories
    for `max_history` turns.

    If it is needed to recall turns from training dialogues
    where some slots might not be set during prediction time,
    add relevant stories without such slots to training data.
    E.g. reminder stories.

    Since `slots` that are set some time in the past are
    preserved in all future feature vectors until they are set
    to None, this policy has a capability to recall the turns
    up to `max_history` from training stories during prediction
    even if additional slots were filled in the past
    for current dialogue.
    """

    @staticmethod
    def _back_to_the_future_again(tracker) -> Optional[DialogueStateTracker]:
        """Send Marty to the past to get
        the new featurization for the future"""

        idx_of_first_action = None
        idx_of_second_action = None

        # we need to find second executed action
        for e_i, event in enumerate(tracker.applied_events()):
            # find second ActionExecuted
            if isinstance(event, ActionExecuted):
                if idx_of_first_action is None:
                    idx_of_first_action = e_i
                else:
                    idx_of_second_action = e_i
                    break

        if idx_of_second_action is None:
            return None
        # make second ActionExecuted the first one
        events = tracker.applied_events()[idx_of_second_action:]
        if not events:
            return None

        mcfly_tracker = tracker.init_copy()
        for e in events:
            mcfly_tracker.update(e)

        return mcfly_tracker

    def _recall_using_delorean(self, old_states, tracker, domain) -> Optional[Text]:
        """Recursively go to the past to correctly forget slots,
        and then back to the future to recall."""

        logger.debug("Launch DeLorean...")
        mcfly_tracker = self._back_to_the_future_again(tracker)
        while mcfly_tracker is not None:
            tracker_as_states = self.featurizer.prediction_states(
                [mcfly_tracker], domain
            )
            states = tracker_as_states[0]

            if old_states != states:
                # check if we like new futures
                memorised = self._recall_states(states)
                if memorised is not None:
                    logger.debug(f"Current tracker state {states}")
                    return memorised
                old_states = states

            # go back again
            mcfly_tracker = self._back_to_the_future_again(mcfly_tracker)

        # No match found
        logger.debug(f"Current tracker state {old_states}")
        return None

    def recall(
        self, states: List[State], tracker: DialogueStateTracker, domain: Domain
    ) -> Optional[Text]:

        predicted_action_name = self._recall_states(states)
        if predicted_action_name is None:
            # let's try a different method to recall that tracker
            return self._recall_using_delorean(states, tracker, domain)
        else:
            return predicted_action_name<|MERGE_RESOLUTION|>--- conflicted
+++ resolved
@@ -126,15 +126,6 @@
         if not trackers_as_states:
             return lookup
 
-<<<<<<< HEAD
-        if self.max_history:
-            assert len(trackers_as_states[0]) == self.max_history, (
-                f"Trying to memorize featurized data with {len(trackers_as_states[0])} "
-                f"historic turns. Expected: {self.max_history}"
-            )
-
-=======
->>>>>>> 12db4e15
         assert len(trackers_as_actions[0]) == 1, (
             f"The second dimension of trackers_as_action should be 1, "
             f"instead of {len(trackers_as_actions[0])}"
