--- conflicted
+++ resolved
@@ -159,34 +159,31 @@
     Returns:
         `True` if it's a story file, otherwise `False`.
     """
-<<<<<<< HEAD
-
-    if not file_path.endswith(MARKDOWN_FILE_EXTENSION):
-        return False
-
-    try:
-        with open(
-            file_path, encoding=DEFAULT_ENCODING, errors="surrogateescape"
-        ) as lines:
-            return any(
-                _contains_story_pattern(line) or _contains_rule_pattern(line)
-                for line in lines
-            )
-    except Exception as e:
-        # catch-all because we might be loading files we are not expecting to load
-        logger.error(
-            f"Tried to check if '{file_path}' is a story file, but failed to "
-            f"read it. If this file contains story data, you should "
-            f"investigate this error, otherwise it is probably best to "
-            f"move the file to a different location. "
-            f"Error: {e}"
-        )
-        return False
-=======
+    # TODO: Rick
+    # if not file_path.endswith(MARKDOWN_FILE_EXTENSION):
+    #     return False
+
+    # try:
+    #     with open(
+    #         file_path, encoding=DEFAULT_ENCODING, errors="surrogateescape"
+    #     ) as lines:
+    #         return any(
+    #             _contains_story_pattern(line) or _contains_rule_pattern(line)
+    #             for line in lines
+    #         )
+    # except Exception as e:
+    #     # catch-all because we might be loading files we are not expecting to load
+    #     logger.error(
+    #         f"Tried to check if '{file_path}' is a story file, but failed to "
+    #         f"read it. If this file contains story data, you should "
+    #         f"investigate this error, otherwise it is probably best to "
+    #         f"move the file to a different location. "
+    #         f"Error: {e}"
+    #     )
+    #     return False
     return YAMLStoryReader.is_yaml_story_file(
         file_path
     ) or MarkdownStoryReader.is_markdown_story_file(file_path)
->>>>>>> 4830308f
 
 
 def is_end_to_end_conversation_test_file(file_path: Text) -> bool:
@@ -210,21 +207,19 @@
     )
 
 
-<<<<<<< HEAD
-def _contains_story_pattern(text: Text) -> bool:
-    story_pattern = r".*##.+"
-
-    return re.match(story_pattern, text) is not None
-
-
-def _contains_rule_pattern(text: Text) -> bool:
-    rule_pattern = r".*>>.+"
-
-    return re.match(rule_pattern, text) is not None
-
-
-=======
->>>>>>> 4830308f
+# TODO: Rick
+# def _contains_story_pattern(text: Text) -> bool:
+#     story_pattern = r".*##.+"
+
+#     return re.match(story_pattern, text) is not None
+
+
+# def _contains_rule_pattern(text: Text) -> bool:
+#     rule_pattern = r".*>>.+"
+
+#     return re.match(rule_pattern, text) is not None
+
+
 def is_domain_file(file_path: Text) -> bool:
     """Checks whether the given file path is a Rasa domain file.
 
