import asyncio
from asyncio import Queue

import inspect
import json
<<<<<<< HEAD
from sanic import Sanic, Blueprint, response
from typing import (
    Text, List, Dict, Any, Optional, Callable, Iterable,
    Awaitable)
=======
import uuid
from multiprocessing import Queue
from threading import Thread
from typing import Text, List, Dict, Any, Optional, Callable, Iterable

from flask import Blueprint, jsonify, request, Flask, Response
>>>>>>> 780bd4d1

from rasa_core import utils
from rasa_core.constants import DOCS_BASE_URL

try:
    from urlparse import urljoin
except ImportError:
    from urllib.parse import urljoin


class UserMessage(object):
    """Represents an incoming message.

     Includes the channel the responses should be sent to."""

    DEFAULT_SENDER_ID = "default"

    def __init__(self,
                 text: Optional[Text],
                 output_channel: Optional['OutputChannel'] = None,
                 sender_id: Text = None,
                 parse_data: Dict[Text, Any] = None,
                 input_channel: Text = None,
                 message_id: Text = None
                 ) -> None:
        if text:
            self.text = text.strip()
        else:
            self.text = text

        if message_id is not None:
            self.message_id = str(message_id)
        else:
            self.message_id = uuid.uuid4().hex

        if output_channel is not None:
            self.output_channel = output_channel
        else:
            self.output_channel = CollectingOutputChannel()

        if sender_id is not None:
            self.sender_id = str(sender_id)
        else:
            self.sender_id = self.DEFAULT_SENDER_ID

        self.input_channel = input_channel

        self.parse_data = parse_data


def register(input_channels: List['InputChannel'],
<<<<<<< HEAD
             app: Sanic,
             on_new_message: Callable[[UserMessage], Awaitable[None]],
             route: Text
             ) -> None:
    for channel in input_channels:
        p = urljoin(route, channel.url_prefix())
        app.blueprint(channel.blueprint(on_new_message), url_prefix=p)
=======
             app: Flask,
             on_new_message: Callable[[UserMessage], None],
             route: Optional[Text]
             ) -> None:
    for channel in input_channels:
        if route:
            p = urljoin(route, channel.url_prefix())
        else:
            p = None

        app.register_blueprint(channel.blueprint(on_new_message), url_prefix=p)
>>>>>>> 780bd4d1


def button_to_string(button, idx=0):
    """Create a string representation of a button."""

    title = button.pop('title', '')

    if 'payload' in button:
        payload = " ({})".format(button.pop('payload'))
    else:
        payload = ""

    # if there are any additional attributes, we append them to the output
    if button:
        details = " - {}".format(json.dumps(button, sort_keys=True))
    else:
        details = ""

    button_string = "{idx}: {title}{payload}{details}".format(
        idx=idx + 1,
        title=title,
        payload=payload,
        details=details)

    return button_string


def element_to_string(element, idx=0):
    """Create a string representation of an element."""

    title = element.pop('title', '')

    element_string = "{idx}: {title} - {element}".format(
        idx=idx + 1,
        title=title,
        element=json.dumps(element, sort_keys=True))

    return element_string


class InputChannel(object):

    @classmethod
    def name(cls):
        """Every input channel needs a name to identify it."""
        return cls.__name__

    @classmethod
    def from_credentials(cls, credentials):
        return cls()

    def url_prefix(self):
        return self.name()

    def blueprint(self,
                  on_new_message: Callable[[UserMessage], Awaitable[None]]
                  ) -> None:
        """Defines a Sanic blueprint.

        The blueprint will be attached to a running sanic server and handel
        incoming routes it registered for."""
        raise NotImplementedError(
            "Component listener needs to provide blueprint.")

    @classmethod
    def raise_missing_credentials_exception(cls):
        raise Exception("To use the {} input channel, you need to "
                        "pass a credentials file using '--credentials'. "
                        "The argument should be a file path pointing to"
                        "a yml file containing the {} authentication"
                        "information. Details in the docs: "
                        "{}/connectors/#{}-setup".
                        format(cls.name(), cls.name(),
                               DOCS_BASE_URL, cls.name()))


class OutputChannel(object):
    """Output channel base class.

    Provides sane implementation of the send methods
    for text only output channels."""

    @classmethod
    def name(cls):
        """Every output channel needs a name to identify it."""
        return cls.__name__

    async def send_response(self, recipient_id: Text,
                            message: Dict[Text, Any]) -> None:
        """Send a message to the client."""

        if message.get("elements"):
            await self.send_custom_message(recipient_id,
                                           message.get("elements"))

        elif message.get("buttons"):
            await self.send_text_with_buttons(recipient_id,
                                              message.get("text"),
                                              message.get("buttons"))
        elif message.get("text"):
            await self.send_text_message(recipient_id,
                                         message.get("text"))

        # if there is an image we handle it separately as an attachment
        if message.get("image"):
            await self.send_image_url(recipient_id, message.get("image"))

        if message.get("attachment"):
            await self.send_attachment(recipient_id, message.get("attachment"))

    async def send_text_message(self, recipient_id: Text,
                                message: Text) -> None:
        """Send a message through this channel."""

        raise NotImplementedError("Output channel needs to implement a send "
                                  "message for simple texts.")

    async def send_image_url(self, recipient_id: Text, image_url: Text) -> None:
        """Sends an image. Default will just post the url as a string."""

        await self.send_text_message(recipient_id,
                                     "Image: {}".format(image_url))

    async def send_attachment(self, recipient_id: Text,
                              attachment: Text) -> None:
        """Sends an attachment. Default will just post as a string."""

        await self.send_text_message(recipient_id,
                                     "Attachment: {}".format(attachment))

    async def send_text_with_buttons(self,
                                     recipient_id: Text,
                                     message: Text,
                                     buttons: List[Dict[Text, Any]],
                                     **kwargs: Any) -> None:
        """Sends buttons to the output.

        Default implementation will just post the buttons as a string."""

        await self.send_text_message(recipient_id, message)
        for idx, button in enumerate(buttons):
            button_msg = button_to_string(button, idx)
            await self.send_text_message(recipient_id, button_msg)

    async def send_custom_message(self,
                                  recipient_id: Text,
                                  elements: Iterable[Dict[Text, Any]]) -> None:
        """Sends elements to the output.

        Default implementation will just post the elements as a string."""

        for element in elements:
            element_msg = "{title} : {subtitle}".format(
                title=element.get('title', ''),
                subtitle=element.get('subtitle', ''))
            await self.send_text_with_buttons(
                recipient_id, element_msg, element.get('buttons', []))


class CollectingOutputChannel(OutputChannel):
    """Output channel that collects send messages in a list

    (doesn't send them anywhere, just collects them)."""

    def __init__(self):
        self.messages = []

    @classmethod
    def name(cls):
        return "collector"

    @staticmethod
    def _message(recipient_id,
                 text=None,
                 image=None,
                 buttons=None,
                 attachment=None):
        """Create a message object that will be stored."""

        obj = {
            "recipient_id": recipient_id,
            "text": text,
            "image": image,
            "buttons": buttons,
            "attachment": attachment
        }

        # filter out any values that are `None`
        return utils.remove_none_values(obj)

    def latest_output(self):
        if self.messages:
            return self.messages[-1]
        else:
            return None

    async def _persist_message(self, message):
        self.messages.append(message)

    async def send_text_message(self, recipient_id, message):
        for message_part in message.split("\n\n"):
            await self._persist_message(self._message(recipient_id,
                                                      text=message_part))

    async def send_text_with_buttons(self, recipient_id, message, buttons,
                                     **kwargs):
        await self._persist_message(self._message(recipient_id,
                                                  text=message,
                                                  buttons=buttons))

    async def send_image_url(self,
                             recipient_id: Text,
                             image_url: Text) -> None:
        """Sends an image. Default will just post the url as a string."""

        await self._persist_message(self._message(recipient_id,
                                                  image=image_url))

    async def send_attachment(self, recipient_id: Text,
                              attachment: Text) -> None:
        """Sends an attachment. Default will just post as a string."""

        await self._persist_message(self._message(recipient_id,
                                                  attachment=attachment))


class QueueOutputChannel(CollectingOutputChannel):
    """Output channel that collects send messages in a list

    (doesn't send them anywhere, just collects them)."""

    @classmethod
    def name(cls):
        return "queue"

    # noinspection PyMissingConstructor
    def __init__(self, message_queue: Queue = None) -> None:
        super(QueueOutputChannel).__init__()
        self.messages = Queue() if not message_queue else message_queue

    def latest_output(self):
        raise NotImplemented("A queue doesn't allow to peek at messages.")

    async def _persist_message(self, message):
        await self.messages.put(message)


class RestInput(InputChannel):
    """A custom http input channel.

    This implementation is the basis for a custom implementation of a chat
    frontend. You can customize this to send messages to Rasa Core and
    retrieve responses from the agent."""

    @classmethod
    def name(cls):
        return "rest"

    @staticmethod
    async def on_message_wrapper(on_new_message, text, queue, sender_id):
        collector = QueueOutputChannel(queue)

        message = UserMessage(text, collector, sender_id,
                              input_channel=RestInput.name())
        await on_new_message(message)

        await queue.put("DONE")

    async def _extract_sender(self, req):
        return req.json.get("sender", None)

    # noinspection PyMethodMayBeStatic
    def _extract_message(self, req):
        return req.json.get("message", None)

    def stream_response(self, on_new_message, text, sender_id):
        async def stream(resp):
            q = Queue()
            task = asyncio.ensure_future(
                self.on_message_wrapper(on_new_message, text, q, sender_id))
            while True:
                result = await q.get()
                if result == "DONE":
                    break
                else:
                    await resp.write(json.dumps(result) + "\n")
            await task

        return stream

    def blueprint(self, on_new_message):
        custom_webhook = Blueprint(
            'custom_webhook_{}'.format(type(self).__name__),
            inspect.getmodule(self).__name__)

        # noinspection PyUnusedLocal
        @custom_webhook.route("/", methods=['GET'])
        async def health(request):
            return response.json({"status": "ok"})

        @custom_webhook.route("/webhook", methods=['POST'])
        async def receive(request):
            sender_id = await self._extract_sender(request)
            text = self._extract_message(request)
            should_use_stream = utils.bool_arg(request, "stream",
                                               default=False)

            if should_use_stream:
                return response.stream(
                    self.stream_response(on_new_message, text, sender_id),
                    content_type='text/event-stream')
            else:
                collector = CollectingOutputChannel()
                await on_new_message(UserMessage(text, collector, sender_id,
                                                 input_channel=self.name()))
                return response.json(collector.messages)

        return custom_webhook<|MERGE_RESOLUTION|>--- conflicted
+++ resolved
@@ -3,20 +3,11 @@
 
 import inspect
 import json
-<<<<<<< HEAD
 from sanic import Sanic, Blueprint, response
 from typing import (
     Text, List, Dict, Any, Optional, Callable, Iterable,
     Awaitable)
-=======
 import uuid
-from multiprocessing import Queue
-from threading import Thread
-from typing import Text, List, Dict, Any, Optional, Callable, Iterable
-
-from flask import Blueprint, jsonify, request, Flask, Response
->>>>>>> 780bd4d1
-
 from rasa_core import utils
 from rasa_core.constants import DOCS_BASE_URL
 
@@ -67,17 +58,8 @@
 
 
 def register(input_channels: List['InputChannel'],
-<<<<<<< HEAD
              app: Sanic,
              on_new_message: Callable[[UserMessage], Awaitable[None]],
-             route: Text
-             ) -> None:
-    for channel in input_channels:
-        p = urljoin(route, channel.url_prefix())
-        app.blueprint(channel.blueprint(on_new_message), url_prefix=p)
-=======
-             app: Flask,
-             on_new_message: Callable[[UserMessage], None],
              route: Optional[Text]
              ) -> None:
     for channel in input_channels:
@@ -85,9 +67,7 @@
             p = urljoin(route, channel.url_prefix())
         else:
             p = None
-
-        app.register_blueprint(channel.blueprint(on_new_message), url_prefix=p)
->>>>>>> 780bd4d1
+        app.blueprint(channel.blueprint(on_new_message), url_prefix=p)
 
 
 def button_to_string(button, idx=0):
