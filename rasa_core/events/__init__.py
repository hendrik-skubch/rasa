--- conflicted
+++ resolved
@@ -628,15 +628,10 @@
 
     @classmethod
     def _from_story_string(cls, parameters):
-<<<<<<< HEAD
-        return cls(parameters.get("name"),
-                   parameters.get("timestamp"))
-=======
         # type: (Dict[Text, Any]) -> Optional[List[Event]]
 
         return [FollowupAction(parameters.get("name"),
                                parameters.get("timestamp"))]
->>>>>>> 25690218
 
     def as_dict(self):
         d = super(FollowupAction, self).as_dict()
@@ -741,12 +736,6 @@
 
     @classmethod
     def _from_story_string(cls, parameters):
-<<<<<<< HEAD
-        return cls(parameters.get("name"),
-                   parameters.get("policy"),
-                   parameters.get("policy_confidence"),
-                   parameters.get("timestamp"))
-=======
         # type: (Dict[Text, Any]) -> Optional[List[Event]]
 
         return [ActionExecuted(parameters.get("name"),
@@ -754,7 +743,6 @@
                                parameters.get("policy_confidence"),
                                parameters.get("timestamp")
                                )]
->>>>>>> 25690218
 
     def as_dict(self):
         d = super(ActionExecuted, self).as_dict()
@@ -844,8 +832,8 @@
     @classmethod
     def _from_story_string(cls, parameters):
         """Called to convert a parsed story line into an event."""
-        return cls(parameters.get("form_name"),
-                   parameters.get("timestamp"))
+        return [FormActivated(parameters.get("form_name"),
+                              parameters.get("timestamp"))]
 
     def as_dict(self):
         d = super(FormActivated, self).as_dict()
@@ -860,9 +848,4 @@
         tracker.deactivate_form()
 
     def as_story_string(self):
-        return self.type_name
-
-    @classmethod
-    def _from_story_string(cls, parameters):
-        """Called to convert a parsed story line into an event."""
-        return cls(parameters.get("timestamp"))+        return self.type_name