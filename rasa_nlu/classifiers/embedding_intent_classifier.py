--- conflicted
+++ resolved
@@ -305,69 +305,6 @@
         else:
             return np.eye(len(intent_dict))
 
-<<<<<<< HEAD
-    def _create_iou_for_intents(self):
-        import collections
-        iou = []
-        for intent_i in self.encoded_all_intents:
-            # ignore number of counts
-            if issparse(intent_i):
-                unique_i = find(intent_i)[1]
-            else:
-                unique_i = np.nonzero(intent_i.clip(min=0))[-1]
-
-            iou_i = []
-            for intent_j in self.encoded_all_intents:
-                if issparse(intent_j):
-                    unique_j = find(intent_j)[1]
-                else:
-                    unique_j = np.nonzero(intent_j.clip(min=0))[-1]
-
-                merged_ij = np.concatenate((unique_i, unique_j), axis=0)
-
-                unique_ij = float(len(list(set(merged_ij))))
-                overlap_ij = float(len([item for item, count in collections.Counter(merged_ij).items() if count > 1]))
-
-                iou_i.append(overlap_ij / unique_ij)
-
-            iou.append(iou_i)
-
-        return np.array(iou)
-
-    def calculate_iou(self, pos, neg):
-        import collections
-
-        # print(pos.shape)
-        if issparse(pos):
-            unique_j = find(pos)[1]
-        else:
-            unique_j = np.nonzero(pos.clip(min=0))[-1]
-
-        # ignore number of counts
-        if issparse(neg):
-            unique_i = find(neg)[1]
-        else:
-            unique_i = np.nonzero(neg.clip(min=0))[-1]
-
-        merged_ij = np.concatenate((unique_i, unique_j), axis=0)
-
-        unique_ij = float(len(list(set(merged_ij))))
-        overlap_ij = float(len([item for item, count in collections.Counter(merged_ij).items() if count > 1]))
-
-        return overlap_ij / unique_ij
-
-    # noinspection PyPep8Naming
-    def _create_all_Y(self, size: int) -> np.ndarray:
-        """Stack encoded_all_intents on top of each other
-
-        to create candidates for training examples and
-        to calculate training accuracy
-        """
-
-        return np.stack([self._toarray(self.encoded_all_intents)] * size)
-
-=======
->>>>>>> 907ad2a8
     # noinspection PyPep8Naming
     def _prepare_data_for_training(
         self,
@@ -721,96 +658,6 @@
         return loss
 
     # training helpers:
-<<<<<<< HEAD
-    def _filter_negs(self, pos, negative_indexes, neg_source):
-
-        negs_ids = np.random.choice(negative_indexes, size=self.num_neg)
-
-        good_negs_ids = []
-        if self.use_iou:
-            while True:
-                good_negs_ids.extend(
-                    [i
-                     for i in negs_ids
-                     if self.calculate_iou(pos, neg_source[i]) < 0.66]
-                )
-                len_negs = len(good_negs_ids)
-                if len_negs == self.num_neg:
-                    break
-
-                negative_indexes = [i
-                                    for i in negative_indexes
-                                    if i not in negs_ids]
-                if not negative_indexes:
-                    if not good_negs_ids:
-                        raise Exception("Increase iou threshold")
-                    good_negs_ids = np.random.choice(good_negs_ids, size=self.num_neg)
-                    break
-
-                negs_ids = np.random.choice(negative_indexes,
-                                            size=self.num_neg - len_negs)
-                negative_indexes = [i
-                                    for i in negative_indexes
-                                    if i not in negs_ids]
-        else:
-            good_negs_ids = negs_ids
-
-        return good_negs_ids
-
-    def _create_batch_b(self, batch_pos_b: np.ndarray,
-                        intent_ids: np.ndarray) -> np.ndarray:
-        """Create batch of intents.
-
-        Where the first is correct intent
-        and the rest are wrong intents sampled randomly
-        """
-        # print('new intent')
-        batch_pos_b = np.expand_dims(batch_pos_b, axis=1)
-
-        # sample negatives
-        if len(batch_pos_b.shape) == 3:
-            batch_neg_b = np.zeros((batch_pos_b.shape[0], self.num_neg,
-                                    batch_pos_b.shape[-1]))
-        else:
-            batch_neg_b = np.zeros((batch_pos_b.shape[0], self.num_neg,
-                                    batch_pos_b.shape[-2], batch_pos_b.shape[-1]))
-
-        for b in range(batch_pos_b.shape[0]):
-            # create negative indexes out of possible ones
-            # except for correct index of b
-            negative_indexes = [i
-                                for i in range(self.encoded_all_intents.shape[0])
-                                if i != intent_ids[b]]
-
-            negs_ids = self._filter_negs(batch_pos_b[b, 0],
-                                         negative_indexes,
-                                         self.encoded_all_intents)
-
-            actual_vecs = self.encoded_all_intents[negs_ids]
-            batch_neg_b[b] = self._toarray(actual_vecs)
-
-        return np.concatenate([batch_pos_b, batch_neg_b], 1)
-
-    def _negs_from_batch(self, batch_pos_b: np.ndarray,
-                         intent_ids: np.ndarray) -> np.ndarray:
-        """Find incorrect intents in the batch."""
-        negs = []
-        for b in range(batch_pos_b.shape[0]):
-            # create negative indexes out of possible ones
-            # except for correct index of b
-            negative_indexes = [i
-                                for i in range(batch_pos_b.shape[0])
-                                if not np.array_equal(batch_pos_b[i], batch_pos_b[b])]
-
-            negs_ids = self._filter_negs(batch_pos_b[b],
-                                         negative_indexes,
-                                         self.encoded_all_intents)
-
-            negs.append(np.eye(batch_pos_b.shape[0])[negs_ids])
-        return np.array(negs)
-
-=======
->>>>>>> 907ad2a8
     def _linearly_increasing_batch_size(self, epoch: int) -> int:
         """Linearly increase batch size with every epoch.
 
@@ -842,103 +689,11 @@
             indices = [ids for i, x in enumerate(coo) for ids in zip([i] * len(x.row), x.row, x.col)]
             return tf.SparseTensor(indices, data, (len(array_of_sparse), seq_len, array_of_sparse[0].shape[-1]))
 
-<<<<<<< HEAD
-    # noinspection PyPep8Naming
-    def _train_tf(self,
-                  X: np.ndarray,
-                  Y: np.ndarray,
-                  intents_for_X: np.ndarray,
-                  negs_in,
-                  loss: 'tf.Tensor',
-                  is_training: 'tf.Tensor',
-                  train_op: 'tf.Tensor'
-                  ) -> None:
-        """Train tf graph"""
-
-        self.session.run(tf.global_variables_initializer())
-
-        if self.evaluate_on_num_examples:
-            logger.info("Accuracy is updated every {} epochs"
-                        "".format(self.evaluate_every_num_epochs))
-
-        pbar = tqdm(range(self.epochs), desc="Epochs")
-        train_acc = 0
-        last_loss = 0
-        for ep in pbar:
-            indices = np.random.permutation(len(X))
-
-            batch_size = self._linearly_increasing_batch_size(ep)
-            batches_per_epoch = (len(X) // batch_size +
-                                 int(len(X) % batch_size > 0))
-
-            ep_loss = 0
-            for i in range(batches_per_epoch):
-                end_idx = (i + 1) * batch_size
-                start_idx = i * batch_size
-
-                batch_a = X[indices[start_idx:end_idx]]
-                if batch_a.shape[0] % 2 != 0:
-                    start_idx -= 1
-                batch_a = self._toarray(X[indices[start_idx:end_idx]])
-
-                batch_pos_b = self._toarray(Y[indices[start_idx:end_idx]])
-                intents_for_b = self._toarray(intents_for_X[indices[start_idx:end_idx]])
-                # add negatives
-                if self.use_neg_from_batch:
-                    negs = self._negs_from_batch(batch_pos_b, intents_for_b)
-                    batch_b = np.expand_dims(batch_pos_b, axis=1)
-                    sess_out = self.session.run(
-                        {'loss': loss, 'train_op': train_op},
-                        feed_dict={self.a_in: batch_a,
-                                   self.b_in: batch_b,
-                                   negs_in: negs,
-                                   is_training: True}
-                    )
-
-                else:
-                    batch_b = self._create_batch_b(batch_pos_b, intents_for_b)
-
-                    sess_out = self.session.run(
-                        {'loss': loss, 'train_op': train_op},
-                        feed_dict={self.a_in: batch_a,
-                                   self.b_in: batch_b,
-                                   is_training: True}
-                    )
-                ep_loss += sess_out.get('loss') / batches_per_epoch
-
-            # optimizer = tf.train.AdamOptimizer()
-            # variables = tf.trainable_variables()
-            # gradients = optimizer.compute_gradients(loss, variables)
-            # print(batch_a.shape)
-            # print(batch_b.shape)
-            # gradient_vals = self.session.run(gradients, feed_dict={self.a_in: batch_a,
-            #            self.b_in: batch_b,
-            #            negs_in: negs,
-            #            is_training: False})
-            # for x in gradient_vals:
-            #     print("avg: {}, max: {}, min: {}".format(np.average(x[0]), np.amax(np.absolute(x[0])), np.amin(np.absolute(x[0]))))
-            #     print("avg: {}, max: {}, min: {}".format(np.average(x[0]), np.amax(np.absolute(x[1])), np.amin(np.absolute(x[1]))))
-
-            if self.evaluate_on_num_examples:
-                if (ep == 0 or
-                        (ep + 1) % self.evaluate_every_num_epochs == 0 or
-                        (ep + 1) == self.epochs):
-                    train_acc = self._output_training_stat(X, Y, intents_for_X,
-                                                           is_training)
-                    last_loss = ep_loss
-
-                pbar.set_postfix({
-                    "loss": "{:.3f}".format(ep_loss),
-                    "acc": "{:.3f}".format(train_acc)
-                })
-
-=======
     @staticmethod
     def _sparse_tensor_to_dense(sparse, units=None, shape=None):
         if shape is None:
             if len(sparse.shape) == 2:
                 shape = (tf.shape(sparse)[0], units)
->>>>>>> 907ad2a8
             else:
                 shape = (tf.shape(sparse)[0], tf.shape(sparse)[1], units)
 
@@ -962,12 +717,6 @@
         self.encoded_all_intents = self._create_encoded_intents(
             intent_dict, training_data)
 
-<<<<<<< HEAD
-        # if self.use_iou:
-        #     self.iou = self._create_iou_for_intents()
-
-=======
->>>>>>> 907ad2a8
         X, Y, intents_for_X = self._prepare_data_for_training(
             training_data, intent_dict)
 
