import asyncio
from typing import Text

import pytest
from async_generator import async_generator, yield_
from sanic import Sanic, response

import rasa.utils.io
import rasa.core
from rasa.core import jobs, utils
from rasa.core.agent import Agent
from rasa.core.interpreter import INTENT_MESSAGE_PREFIX
from rasa.core.policies.memoization import AugmentedMemoizationPolicy
from rasa.utils.endpoints import EndpointConfig


@pytest.fixture(scope="session")
def loop():
    from pytest_sanic.plugin import loop as sanic_loop
<<<<<<< HEAD
    return rasa.utils.io.enable_async_loop_debugging(next(sanic_loop()))
=======

    return utils.enable_async_loop_debugging(next(sanic_loop()))
>>>>>>> 5749b841


def model_server_app(model_path: Text, model_hash: Text = "somehash"):
    app = Sanic(__name__)
    app.number_of_model_requests = 0

    @app.route("/model", methods=["GET"])
    async def model(request):
        """Simple HTTP model server responding with a trained model."""

        if model_hash == request.headers.get("If-None-Match"):
            return response.text("", 204)

        app.number_of_model_requests += 1

        return await response.file_stream(
            location=model_path,
            headers={"ETag": model_hash, "filename": model_path},
            mime_type="application/zip",
        )

    return app


@pytest.fixture
@async_generator
async def model_server(test_server, zipped_moodbot_model):
    server = await test_server(
        model_server_app(zipped_moodbot_model, model_hash="somehash")
    )
    await yield_(server)  # python 3.5 compatibility
    await server.close()


async def test_agent_train(tmpdir, default_domain):
    training_data_file = "examples/moodbot/data/stories.md"
    agent = Agent(
        "examples/moodbot/domain.yml", policies=[AugmentedMemoizationPolicy()]
    )

    training_data = await agent.load_data(training_data_file)
    agent.train(training_data)
    agent.persist(tmpdir.strpath)

    loaded = Agent.load(tmpdir.strpath)

    # test domain
    assert loaded.domain.action_names == agent.domain.action_names
    assert loaded.domain.intents == agent.domain.intents
    assert loaded.domain.entities == agent.domain.entities
    assert loaded.domain.templates == agent.domain.templates
    assert [s.name for s in loaded.domain.slots] == [s.name for s in agent.domain.slots]

    # test policies
    assert type(loaded.policy_ensemble) is type(agent.policy_ensemble)  # nopep8
    assert [type(p) for p in loaded.policy_ensemble.policies] == [
        type(p) for p in agent.policy_ensemble.policies
    ]


async def test_agent_handle_message(default_agent):
    message = INTENT_MESSAGE_PREFIX + 'greet{"name":"Rasa"}'
    result = await default_agent.handle_message(
        message, sender_id="test_agent_handle_message"
    )
    assert result == [
        {"recipient_id": "test_agent_handle_message", "text": "hey there Rasa!"}
    ]


def test_agent_wrong_use_of_load(tmpdir, default_domain):
    training_data_file = "examples/moodbot/data/stories.md"
    agent = Agent(
        "examples/moodbot/domain.yml", policies=[AugmentedMemoizationPolicy()]
    )

    with pytest.raises(ValueError):
        # try to load a model file from a data path, which is nonsense and
        # should fail properly
        agent.load(training_data_file)


async def test_agent_with_model_server_in_thread(
    model_server, tmpdir, zipped_moodbot_model, moodbot_domain, moodbot_metadata
):
    model_endpoint_config = EndpointConfig.from_dict(
        {"url": model_server.make_url("/model"), "wait_time_between_pulls": 2}
    )

    agent = Agent()
    agent = await rasa.core.agent.load_from_server(
        agent, model_server=model_endpoint_config
    )

    await asyncio.sleep(3)

    assert agent.fingerprint == "somehash"

    assert agent.domain.as_dict() == moodbot_domain.as_dict()

    agent_policies = {
        utils.module_path_from_instance(p) for p in agent.policy_ensemble.policies
    }
    moodbot_policies = set(moodbot_metadata["policy_names"])
    assert agent_policies == moodbot_policies
    assert model_server.app.number_of_model_requests == 1
    jobs.kill_scheduler()


async def test_wait_time_between_pulls_without_interval(model_server, monkeypatch):

    monkeypatch.setattr(
        "rasa.core.agent.schedule_model_pulling", lambda *args: 1 / 0
    )  # will raise an exception

    model_endpoint_config = EndpointConfig.from_dict(
        {"url": model_server.make_url("/model"), "wait_time_between_pulls": None}
    )

    agent = Agent()
    # schould not call schedule_model_pulling, if it does, this will raise
    await rasa.core.agent.load_from_server(agent, model_server=model_endpoint_config)
    jobs.kill_scheduler()<|MERGE_RESOLUTION|>--- conflicted
+++ resolved
@@ -17,12 +17,8 @@
 @pytest.fixture(scope="session")
 def loop():
     from pytest_sanic.plugin import loop as sanic_loop
-<<<<<<< HEAD
     return rasa.utils.io.enable_async_loop_debugging(next(sanic_loop()))
-=======
 
-    return utils.enable_async_loop_debugging(next(sanic_loop()))
->>>>>>> 5749b841
 
 
 def model_server_app(model_path: Text, model_hash: Text = "somehash"):
