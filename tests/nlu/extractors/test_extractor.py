from typing import Any, Text, Dict, List

import pytest

from rasa.nlu.constants import TEXT
from rasa.nlu.training_data import Message
from rasa.nlu.extractors.extractor import EntityExtractor
from rasa.nlu.tokenizers.whitespace_tokenizer import WhitespaceTokenizer
from rasa.nlu.training_data.formats import MarkdownReader


@pytest.mark.parametrize(
    "text, tags, confidences, expected_entities",
    [
        (
            "I am flying from San Fransisco to Amsterdam",
            {
                "entity": ["O", "O", "O", "O", "city", "city", "O", "city"],
                "role": ["O", "O", "O", "O", "from", "from", "O", "to"],
            },
            {
                "entity": [1.0, 1.0, 1.0, 1.0, 0.98, 0.78, 1.0, 0.89],
                "role": [1.0, 1.0, 1.0, 1.0, 0.98, 0.78, 1.0, 0.89],
            },
            [
                {
                    "entity": "city",
                    "start": 17,
                    "end": 30,
                    "value": "San Fransisco",
                    "role": "from",
                    "confidence_entity": 0.78,
                    "confidence_role": 0.78,
                },
                {
                    "entity": "city",
                    "start": 34,
                    "end": 43,
                    "value": "Amsterdam",
                    "role": "to",
                    "confidence_entity": 0.89,
                    "confidence_role": 0.89,
                },
            ],
        ),
        (
            "I am flying from San Fransisco to Amsterdam",
            {
                "entity": ["O", "O", "O", "O", "city", "city", "O", "city"],
                "group": ["O", "O", "O", "O", "1", "1", "O", "1"],
            },
            None,
            [
                {
                    "entity": "city",
                    "start": 17,
                    "end": 30,
                    "value": "San Fransisco",
                    "group": "1",
                },
                {
                    "entity": "city",
                    "start": 34,
                    "end": 43,
                    "value": "Amsterdam",
                    "group": "1",
                },
            ],
        ),
        (
            "Amsterdam",
            {"entity": ["city"], "role": ["O"], "group": ["O"]},
            None,
            [{"entity": "city", "start": 0, "end": 9, "value": "Amsterdam"}],
        ),
        (
            "New-York",
            {"entity": ["city", "city"], "role": ["O", "O"], "group": ["O", "O"]},
            None,
            [{"entity": "city", "start": 0, "end": 8, "value": "New-York"}],
        ),
        (
            "Amsterdam, Berlin, and London",
            {
                "entity": ["city", "city", "O", "city"],
                "role": ["O", "O", "O", "O"],
                "group": ["O", "O", "O", "O"],
            },
            None,
            [
                {"entity": "city", "start": 0, "end": 9, "value": "Amsterdam"},
                {"entity": "city", "start": 11, "end": 17, "value": "Berlin"},
                {"entity": "city", "start": 23, "end": 29, "value": "London"},
            ],
        ),
        (
            "Amsterdam Berlin and London",
            {
                "entity": ["U-city", "U-city", "O", "U-city"],
                "role": ["O", "O", "O", "O"],
                "group": ["O", "O", "O", "O"],
            },
            None,
            [
                {"entity": "city", "start": 0, "end": 9, "value": "Amsterdam"},
                {"entity": "city", "start": 10, "end": 16, "value": "Berlin"},
                {"entity": "city", "start": 21, "end": 27, "value": "London"},
            ],
        ),
        (
            "San Fransisco Amsterdam, London",
            {
                "entity": ["B-city", "L-city", "U-city", "U-city"],
                "role": ["O", "O", "O", "O"],
                "group": ["O", "O", "O", "O"],
            },
            None,
            [
                {"entity": "city", "start": 0, "end": 13, "value": "San Fransisco"},
                {"entity": "city", "start": 14, "end": 23, "value": "Amsterdam"},
                {"entity": "city", "start": 25, "end": 31, "value": "London"},
            ],
        ),
        (
            "New York City Los Angeles and San Diego",
            {
                "entity": [
                    "B-city",
                    "I-city",
                    "L-city",
                    "B-city",
                    "L-city",
                    "O",
                    "B-city",
                    "L-city",
                ],
                "role": ["O", "O", "O", "O", "O", "O", "O", "O"],
                "group": ["O", "O", "O", "O", "O", "O", "O", "O"],
            },
            None,
            [
                {"entity": "city", "start": 0, "end": 13, "value": "New York City"},
                {"entity": "city", "start": 14, "end": 25, "value": "Los Angeles"},
                {"entity": "city", "start": 30, "end": 39, "value": "San Diego"},
            ],
        ),
        (
            "Berlin weather",
<<<<<<< HEAD
            {"entity": ["I-city", "O"], "role": ["O", "O"], "group": ["O", "O"]},
            None,
            [{"entity": "city", "start": 0, "end": 6, "value": "Berlin"}],
        ),
        (
            "New-York",
            {"entity": ["city", "city"], "role": ["O", "O"], "group": ["O", "O"]},
            None,
            [{"entity": "city", "start": 0, "end": 8, "value": "New-York"}],
        ),
        (
            "Amsterdam, Berlin, and London",
            {
                "entity": ["city", "city", "O", "city"],
                "role": ["O", "O", "O", "O"],
                "group": ["O", "O", "O", "O"],
            },
            None,
            [
                {"entity": "city", "start": 0, "end": 9, "value": "Amsterdam"},
                {"entity": "city", "start": 11, "end": 17, "value": "Berlin"},
                {"entity": "city", "start": 23, "end": 29, "value": "London"},
            ],
        ),
        (
            "Amsterdam Berlin and London",
            {
                "entity": ["city", "city", "O", "city"],
                "role": ["O", "O", "O", "O"],
                "group": ["O", "O", "O", "O"],
            },
            None,
            [
                {"entity": "city", "start": 0, "end": 16, "value": "Amsterdam Berlin"},
                {"entity": "city", "start": 21, "end": 27, "value": "London"},
            ],
        ),
=======
            {"entity": ["I-city", "O"], "role": ["O", "O"], "group": ["O", "O"],},
            None,
            [{"entity": "city", "start": 0, "end": 6, "value": "Berlin"}],
        ),
>>>>>>> d91c1243
    ],
)
def test_convert_tags_to_entities(
    text: Text,
    tags: Dict[Text, List[Text]],
    confidences: Dict[Text, List[float]],
    expected_entities: List[Dict[Text, Any]],
):
    extractor = EntityExtractor()
    tokenizer = WhitespaceTokenizer()

    message = Message(text)
    tokens = tokenizer.tokenize(message, TEXT)

    actual_entities = extractor.convert_predictions_into_entities(
        text, tokens, tags, confidences
    )
    assert actual_entities == expected_entities


@pytest.mark.parametrize(
    "text, warnings",
    [
        (
            "## intent:test\n"
            "- I want to fly from [Berlin](location) to [ San Fransisco](location)\n",
            1,
        ),
        (
            "## intent:test\n"
            "- I want to fly from [Berlin ](location) to [San Fransisco](location)\n",
            1,
        ),
        (
            "## intent:test\n"
            "- I want to fly from [Berlin](location) to [San Fransisco.](location)\n"
            "- I have nothing to say.",
            1,
        ),
        (
            "## intent:test\n"
            "- I have nothing to say.\n"
            "- I want to fly from [Berlin](location) to[San Fransisco](location)\n",
            1,
        ),
        (
            "## intent:test\n"
            "- I want to fly from [Berlin](location) to[San Fransisco](location)\n"
            "- Book a flight from [London](location) to [Paris.](location)\n",
            2,
        ),
    ],
)
def test_check_check_correct_entity_annotations(text: Text, warnings: int):
    reader = MarkdownReader()
    tokenizer = WhitespaceTokenizer()

    training_data = reader.reads(text)
    tokenizer.train(training_data)

    with pytest.warns(UserWarning) as record:
        EntityExtractor.check_correct_entity_annotations(training_data)

    assert len(record) == warnings
    assert all(
        [excerpt in record[0].message.args[0]]
        for excerpt in ["Misaligned entity annotation in sentence"]
    )<|MERGE_RESOLUTION|>--- conflicted
+++ resolved
@@ -146,7 +146,6 @@
         ),
         (
             "Berlin weather",
-<<<<<<< HEAD
             {"entity": ["I-city", "O"], "role": ["O", "O"], "group": ["O", "O"]},
             None,
             [{"entity": "city", "start": 0, "end": 6, "value": "Berlin"}],
@@ -184,12 +183,6 @@
                 {"entity": "city", "start": 21, "end": 27, "value": "London"},
             ],
         ),
-=======
-            {"entity": ["I-city", "O"], "role": ["O", "O"], "group": ["O", "O"],},
-            None,
-            [{"entity": "city", "start": 0, "end": 6, "value": "Berlin"}],
-        ),
->>>>>>> d91c1243
     ],
 )
 def test_convert_tags_to_entities(
