# -*- coding: utf-8 -*-

import os
import pytest

from rasa.nlu import registry, train
from rasa.nlu.config import RasaNLUModelConfig
from rasa.nlu.model import Interpreter, Trainer
from rasa.nlu.train import create_persistor
from rasa.nlu.training_data import TrainingData
from tests.nlu import utilities
from tests.nlu.conftest import DEFAULT_DATA_PATH


def as_pipeline(*components):
    return [{"name": c} for c in components]


def pipelines_for_tests():
    # these templates really are just for testing
    # every component should be in here so train-persist-load-use cycle can be
    # tested they still need to be in a useful order - hence we can not simply
    # generate this automatically.

    # first is language followed by list of components
    return [
        (
            "en",
            as_pipeline(
                "SpacyNLP",
                "MitieNLP",
                "WhitespaceTokenizer",
                "MitieTokenizer",
                "SpacyTokenizer",
                "MitieFeaturizer",
                "SpacyFeaturizer",
                "NGramFeaturizer",
                "RegexFeaturizer",
                "CountVectorsFeaturizer",
                "MitieEntityExtractor",
                "CRFEntityExtractor",
                "SpacyEntityExtractor",
                "DucklingHTTPExtractor",
                "EntitySynonymMapper",
                "KeywordIntentClassifier",
                "SklearnIntentClassifier",
                "MitieIntentClassifier",
                "EmbeddingIntentClassifier",
            ),
        ),
        (
            "zh",
            as_pipeline(
                "MitieNLP",
                "JiebaTokenizer",
                "MitieFeaturizer",
                "MitieEntityExtractor",
                "SklearnIntentClassifier",
            ),
        ),
    ]


def test_all_components_are_in_at_least_one_test_pipeline():
    """There is a template that includes all components to
    test the train-persist-load-use cycle. Ensures that
    really all Components are in there."""

    all_components = [c["name"] for _, p in pipelines_for_tests() for c in p]
    for cls in registry.component_classes:
        assert (
            cls.name in all_components
        ), "`all_components` template is missing component."


@utilities.slowtest
@pytest.mark.parametrize(
    "pipeline_template", list(registry.registered_pipeline_templates.keys())
)
def test_train_model(pipeline_template, component_builder, tmpdir):
    _config = utilities.base_test_conf(pipeline_template)
    (trained, _, persisted_path) = train(
        _config,
        path=tmpdir.strpath,
        data=DEFAULT_DATA_PATH,
        component_builder=component_builder,
    )
    assert trained.pipeline
    loaded = Interpreter.load(persisted_path, component_builder)
    assert loaded.pipeline
    assert loaded.parse("hello") is not None
    assert loaded.parse("Hello today is Monday, again!") is not None


@utilities.slowtest
def test_random_seed(component_builder, tmpdir):
    """test if train result is the same for two runs of tf embedding"""

    _config = utilities.base_test_conf("supervised_embeddings")
    # set fixed random seed to 1
    _config.set_component_attr(5, random_seed=1)
    # first run
    (trained_a, _, persisted_path_a) = train(
        _config,
        path=tmpdir.strpath + "_a",
        data=DEFAULT_DATA_PATH,
        component_builder=component_builder,
    )
    # second run
    (trained_b, _, persisted_path_b) = train(
        _config,
        path=tmpdir.strpath + "_b",
        data=DEFAULT_DATA_PATH,
        component_builder=component_builder,
    )
    loaded_a = Interpreter.load(persisted_path_a, component_builder)
    loaded_b = Interpreter.load(persisted_path_b, component_builder)
    result_a = loaded_a.parse("hello")["intent"]["confidence"]
    result_b = loaded_b.parse("hello")["intent"]["confidence"]
    assert result_a == result_b


@utilities.slowtest
@pytest.mark.parametrize("language, pipeline", pipelines_for_tests())
def test_train_model_on_test_pipelines(language, pipeline, component_builder, tmpdir):
    _config = RasaNLUModelConfig({"pipeline": pipeline, "language": language})
    (trained, _, persisted_path) = train(
        _config,
        path=tmpdir.strpath,
        data=DEFAULT_DATA_PATH,
        component_builder=component_builder,
    )
    assert trained.pipeline
    loaded = Interpreter.load(persisted_path, component_builder)
    assert loaded.pipeline
    assert loaded.parse("hello") is not None
    assert loaded.parse("Hello today is Monday, again!") is not None


@utilities.slowtest
@pytest.mark.parametrize("language, pipeline", pipelines_for_tests())
def test_train_model_noents(language, pipeline, component_builder, tmpdir):
    _config = RasaNLUModelConfig({"pipeline": pipeline, "language": language})
    (trained, _, persisted_path) = train(
        _config,
        path=tmpdir.strpath,
        data="./data/test/demo-rasa-noents.json",
        component_builder=component_builder,
    )
    assert trained.pipeline
    loaded = Interpreter.load(persisted_path, component_builder)
    assert loaded.pipeline
    assert loaded.parse("hello") is not None
    assert loaded.parse("Hello today is Monday, again!") is not None


def test_train_model_empty_pipeline(component_builder):
    # Should return an empty pipeline
    _config = utilities.base_test_conf(pipeline_template=None)
    with pytest.raises(ValueError):
        train(_config, data=DEFAULT_DATA_PATH, component_builder=component_builder)


def test_train_named_model(component_builder, tmpdir):
    _config = utilities.base_test_conf("keyword")
    (trained, _, persisted_path) = train(
        _config,
        path=tmpdir.strpath,
        data=DEFAULT_DATA_PATH,
        component_builder=component_builder,
    )
    assert trained.pipeline
    normalized_path = os.path.dirname(os.path.normpath(persisted_path))
    # should be saved in a dir named after a project
    assert normalized_path == tmpdir.strpath


def test_handles_pipeline_with_non_existing_component(component_builder):
    _config = utilities.base_test_conf("pretrained_embeddings_spacy")
    _config.pipeline.append({"name": "my_made_up_component"})
    with pytest.raises(Exception) as execinfo:
        train(_config, data=DEFAULT_DATA_PATH, component_builder=component_builder)
    assert "Failed to find component" in str(execinfo.value)


@pytest.mark.parametrize("language, pipeline", pipelines_for_tests())
def test_load_and_persist_without_train(language, pipeline, component_builder, tmpdir):
    _config = RasaNLUModelConfig({"pipeline": pipeline, "language": language})
    trainer = Trainer(_config, component_builder)
    persistor = create_persistor(_config)
<<<<<<< HEAD
    persisted_path = trainer.persist(tmpdir.strpath, persistor)
=======
    persisted_path = trainer.persist(
        tmpdir.strpath, persistor, project_name="my_project"
    )
>>>>>>> 6718392a
    loaded = Interpreter.load(persisted_path, component_builder)
    assert loaded.pipeline
    assert loaded.parse("hello") is not None
    assert loaded.parse("Hello today is Monday, again!") is not None


@pytest.mark.parametrize("language, pipeline", pipelines_for_tests())
def test_train_with_empty_data(language, pipeline, component_builder, tmpdir):
    _config = RasaNLUModelConfig({"pipeline": pipeline, "language": language})
    trainer = Trainer(_config, component_builder)
    trainer.train(TrainingData())
    persistor = create_persistor(_config)
<<<<<<< HEAD
    persisted_path = trainer.persist(tmpdir.strpath, persistor)
=======
    persisted_path = trainer.persist(
        tmpdir.strpath, persistor, project_name="my_project"
    )
>>>>>>> 6718392a
    loaded = Interpreter.load(persisted_path, component_builder)
    assert loaded.pipeline
    assert loaded.parse("hello") is not None
    assert loaded.parse("Hello today is Monday, again!") is not None<|MERGE_RESOLUTION|>--- conflicted
+++ resolved
@@ -188,13 +188,7 @@
     _config = RasaNLUModelConfig({"pipeline": pipeline, "language": language})
     trainer = Trainer(_config, component_builder)
     persistor = create_persistor(_config)
-<<<<<<< HEAD
     persisted_path = trainer.persist(tmpdir.strpath, persistor)
-=======
-    persisted_path = trainer.persist(
-        tmpdir.strpath, persistor, project_name="my_project"
-    )
->>>>>>> 6718392a
     loaded = Interpreter.load(persisted_path, component_builder)
     assert loaded.pipeline
     assert loaded.parse("hello") is not None
@@ -207,13 +201,7 @@
     trainer = Trainer(_config, component_builder)
     trainer.train(TrainingData())
     persistor = create_persistor(_config)
-<<<<<<< HEAD
     persisted_path = trainer.persist(tmpdir.strpath, persistor)
-=======
-    persisted_path = trainer.persist(
-        tmpdir.strpath, persistor, project_name="my_project"
-    )
->>>>>>> 6718392a
     loaded = Interpreter.load(persisted_path, component_builder)
     assert loaded.pipeline
     assert loaded.parse("hello") is not None
